/**
 * webpack.config.js
 * 
 * This config accepts an 'env' parameter, which can take on values 'prod' or
 * 'dev'. (Defaults to 'dev'.)
 * Specify the one you want by running `npx webpack --env <prod|dev>`.
 * Alternatively, use 'script/build` for development, and 'script/cibuild' for
 * production.
 * 
 * The config's output target is assets/js/primer_spec_plugin.min.js.
 */

const fs = require("fs");
const path = require('path');
const webpack = require('webpack');

<<<<<<< HEAD
// Add new subtheme names to this list.
const AVAILABLE_SUBTHEMES = [
  'default',
  'bella',
  'modern',
  'xcode-dark',
  'slack-dark',
  'slack-light',
].join(',');

=======
>>>>>>> e076bcce
const PROD_ENV = 'prod';
const DEV_URL = 'http://localhost:4000';
const PROD_URL = 'https://eecs485staff.github.io/primer-spec';
const VERSION = fs.readFileSync(path.resolve(__dirname, 'VERSION'), 'utf-8');

function getBaseURL(env) {
  let base_url;
  if (env && env.production) {
    base_url = PROD_URL;
  }
  else if (env && env.base_url && typeof env.base_url === 'string') {
    base_url = env.base_url;
    if (base_url.endsWith('/')) {
      base_url = base_url.slice(0, -1);
    }
  }
  else {
    base_url = DEV_URL;
  }
  console.log(`Using base URL: ${base_url}`);
  return base_url;
}

module.exports = env => ({
  mode: (env && env.production) ? 'production' : 'development',
  context: path.resolve(__dirname, 'src_js/'),
  entry: './main.ts',
  output: {
    path: path.join(__dirname, '/assets/js/'),
    filename: 'primer_spec_plugin.min.js',
  },
  module: {
    rules: [
      // JavaScript loader
      {
        test: /\.js$/,
        loader: "babel-loader",
        exclude: /(node_modules|bower_components)/,
        query: {
          babelrc: false,
          presets: [["@babel/preset-env", { modules: false }]],
        },
      },
      // TypeScript loader
      {
        test: /\.tsx?$/,
        use: 'ts-loader',
        exclude: /node_modules/,
      },
      // Liquid+HTML loader
      {
        test: /\.html$/,
        use: [
          {
            loader: "html-loader"
          },
          {
            loader: "liquid-loader",
            options: {
                data: {
                    // These variables are passed to the liquid templates.
                    'base_url': getBaseURL(env),
                    'primer_spec_version': VERSION,
                }
            }
          },
        ],
      },
    ]
  },
  // When importing files, no need to mention these file-extensions
  resolve: {
    extensions: ['.js', '.ts'],
  },
  plugins: [
    // JQuery becomes available in every file
    new webpack.ProvidePlugin({
      $: 'jquery',
      jQuery: 'jquery'
    }),
    // These variables become available in any file
    new webpack.DefinePlugin({
      'process.env.BASE_URL': `'${getBaseURL(env)}'`,
    }),
  ],
  // Minimize output
  stats: 'minimal',
  devServer: {
    stats: {
      hash: false,
      version: false,
      timings: false,
      assets: false,
      chunks: false,
    },
  },
});<|MERGE_RESOLUTION|>--- conflicted
+++ resolved
@@ -14,19 +14,6 @@
 const path = require('path');
 const webpack = require('webpack');
 
-<<<<<<< HEAD
-// Add new subtheme names to this list.
-const AVAILABLE_SUBTHEMES = [
-  'default',
-  'bella',
-  'modern',
-  'xcode-dark',
-  'slack-dark',
-  'slack-light',
-].join(',');
-
-=======
->>>>>>> e076bcce
 const PROD_ENV = 'prod';
 const DEV_URL = 'http://localhost:4000';
 const PROD_URL = 'https://eecs485staff.github.io/primer-spec';
