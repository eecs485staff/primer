--- conflicted
+++ resolved
@@ -88,16 +88,9 @@
       id={Config.PRIMER_SPEC_CONTENT_PREACT_NODE_ID}
       class={clsx('container-lg', 'px-3', 'my-5', 'markdown-body', {
         'primer-spec-content-margin-extra':
-<<<<<<< HEAD
           sidebarShown && !isSmallScreen && !is_print_in_progress,
         'primer-spec-content-mobile': isSmallScreen && !is_print_in_progress,
         'primer-spec-content-frozen': !visible,
-        'subtheme-mode--dark': should_use_dark_mode,
-=======
-          props.sidebarShown && !props.isSmallScreen && !is_print_in_progress,
-        'primer-spec-content-mobile':
-          props.isSmallScreen && !is_print_in_progress,
->>>>>>> 6709c2d9
       })}
       // eslint-disable-next-line react/no-danger
       dangerouslySetInnerHTML={{ __html: innerHTML }}
